--- conflicted
+++ resolved
@@ -374,21 +374,10 @@
         Immutable mapping from parameter names to |Functions| of time.
     """
 
-<<<<<<< HEAD
-    __slots__ = ('_raw_values', '_hash')
-    __array_priority__ = 100.0
-    __array_ufunc__ = None
-
-    def __new__(cls, *args, **kwargs):
-        raw_values = dict(*args, **kwargs)
-        values_for_t = {}
-        for k, v in sorted(raw_values.items()):
-=======
     def __init__(self, *args, **kwargs):
         values = {}
         time_dependent_values = {}
         for k, v in sorted(dict(*args, **kwargs).items()):
->>>>>>> 972da986
             assert isinstance(k, str)
             if callable(v):
                 # note: We can't import Function globally due to circular dependencies, so
@@ -410,17 +399,10 @@
                 assert not vv.setflags(write=False)
                 values[k] = vv
 
-<<<<<<< HEAD
-        mu = super().__new__(cls, values_for_t)
-        mu._raw_values = raw_values
-        # initialise a hash to be cached
-        mu._hash = None
-        return mu
-=======
         assert 't' not in values or not time_dependent_values, 'cannot specify "t" and have time-dependent values'
->>>>>>> 972da986
 
         self._values = values
+        self._hash = None
         self.time_dependent_values = FrozenDict(time_dependent_values)
 
     def __getitem__(self, key):
@@ -502,9 +484,10 @@
                 other = Mu(other)
             except Exception:
                 return False
-<<<<<<< HEAD
-        return self.keys() == mu.keys() and all(np.array_equal(v, mu[k]) for k, v in self.items())
-
+        return self.keys() == other.keys() \
+            and all(np.array_equal(v, other[k]) for k, v in self.items()) \
+            and self.time_dependent_values == other.time_dependent_values
+    
     def __hash__(self):
         if self._hash is None:
             # Convert each value into a tuple so it becomes hashable
@@ -520,36 +503,6 @@
             self._hash = hash(tuple(sorted_items))
         # Create a hash from the sorted list of items
         return  self._hash
-
-    def __neg__(self):
-        return Mu({key: -value for key, value in self.items()})
-
-    def __add__(self, other):
-        if not isinstance(other, Mu):
-            other = self.parameters.parse(other)
-        assert self.keys() == other.keys()
-        return Mu({key: self[key] + other[key] for key in self})
-
-    def __radd__(self, other):
-        return self + other
-
-    def __sub__(self, other):
-        return self + -other
-
-    def __rsub__(self, other):
-        return -self + other
-
-    def __mul__(self, other):
-        assert isinstance(other, Number)
-        return Mu({key: self[key] * other for key in self})
-
-    def __rmul__(self, other):
-        return self * other
-=======
-        return self.keys() == other.keys() \
-            and all(np.array_equal(v, other[k]) for k, v in self.items()) \
-            and self.time_dependent_values == other.time_dependent_values
->>>>>>> 972da986
 
     def __str__(self):
         def format_value(k, v):
