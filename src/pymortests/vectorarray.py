--- conflicted
+++ resolved
@@ -213,17 +213,6 @@
 
 def test_copy(vector_array):
     v = vector_array
-<<<<<<< HEAD
-    for ind in valid_inds(v):
-        c = v[ind].copy()
-        assert len(c) == v.len_ind(ind)
-        assert c.space == v.space
-        assert np.all(almost_equal(c, v[ind]))
-        if hasattr(v, 'data'):
-            dv = v.data
-            dc = c.data
-            assert np.allclose(dc, indexed(dv, ind))
-=======
     for ind in chain(valid_inds(v), [None]):
         for deep in (True, False):
             if ind is None:
@@ -232,15 +221,13 @@
             else:
                 c = v[ind].copy(deep)
                 assert len(c) == v.len_ind(ind)
-            assert c.dim == v.dim
-            assert c.subtype == v.subtype
+            assert c.space == v.space
             if ind is None:
                 assert np.all(almost_equal(c, v))
             else:
                 assert np.all(almost_equal(c, v[ind]))
             if hasattr(v, 'data'):
                 assert np.allclose(c.data, indexed(v.data, ind))
->>>>>>> 1b3c50ce
 
 
 def test_copy_repeated_index(vector_array):
